package vertex

import (
	"encoding/json"
	"errors"
	"fmt"
	"io"
	"net/http"
	"one-api/common"
	"one-api/dto"
	"one-api/relay/channel"
	"one-api/relay/channel/claude"
	"one-api/relay/channel/gemini"
	"one-api/relay/channel/openai"
	relaycommon "one-api/relay/common"
	"one-api/relay/constant"
	"one-api/setting/model_setting"
	"one-api/types"
	"strings"

	"github.com/gin-gonic/gin"
)

const (
	RequestModeClaude = 1
	RequestModeGemini = 2
	RequestModeLlama  = 3
)

var claudeModelMap = map[string]string{
	"claude-3-sonnet-20240229":   "claude-3-sonnet@20240229",
	"claude-3-opus-20240229":     "claude-3-opus@20240229",
	"claude-3-haiku-20240307":    "claude-3-haiku@20240307",
	"claude-3-5-sonnet-20240620": "claude-3-5-sonnet@20240620",
	"claude-3-5-sonnet-20241022": "claude-3-5-sonnet-v2@20241022",
	"claude-3-7-sonnet-20250219": "claude-3-7-sonnet@20250219",
	"claude-sonnet-4-20250514":   "claude-sonnet-4@20250514",
	"claude-opus-4-20250514":     "claude-opus-4@20250514",
	"claude-opus-4-1-20250805":   "claude-opus-4-1@20250805",
}

const anthropicVersion = "vertex-2023-10-16"

type Adaptor struct {
	RequestMode        int
	AccountCredentials Credentials
}

func (a *Adaptor) ConvertGeminiRequest(c *gin.Context, info *relaycommon.RelayInfo, request *dto.GeminiChatRequest) (any, error) {
	geminiAdaptor := gemini.Adaptor{}
	return geminiAdaptor.ConvertGeminiRequest(c, info, request)
}

func (a *Adaptor) ConvertClaudeRequest(c *gin.Context, info *relaycommon.RelayInfo, request *dto.ClaudeRequest) (any, error) {
	if v, ok := claudeModelMap[info.UpstreamModelName]; ok {
		c.Set("request_model", v)
	} else {
		c.Set("request_model", request.Model)
	}
	vertexClaudeReq := copyRequest(request, anthropicVersion)
	return vertexClaudeReq, nil
}

func (a *Adaptor) ConvertAudioRequest(c *gin.Context, info *relaycommon.RelayInfo, request dto.AudioRequest) (io.Reader, error) {
	//TODO implement me
	return nil, errors.New("not implemented")
}

func (a *Adaptor) ConvertImageRequest(c *gin.Context, info *relaycommon.RelayInfo, request dto.ImageRequest) (any, error) {
	geminiAdaptor := gemini.Adaptor{}
	return geminiAdaptor.ConvertImageRequest(c, info, request)
}

func (a *Adaptor) Init(info *relaycommon.RelayInfo) {
	if strings.HasPrefix(info.UpstreamModelName, "claude") {
		a.RequestMode = RequestModeClaude
	} else if strings.Contains(info.UpstreamModelName, "llama") {
		a.RequestMode = RequestModeLlama
	} else {
		a.RequestMode = RequestModeGemini
	}
}

func (a *Adaptor) getRequestUrl(info *relaycommon.RelayInfo, modelName, suffix string) (string, error) {
	region := GetModelRegion(info.ApiVersion, info.OriginModelName)
	if info.ChannelOtherSettings.VertexKeyType != dto.VertexKeyTypeAPIKey {
		adc := &Credentials{}
		if err := common.Unmarshal([]byte(info.ApiKey), adc); err != nil {
			return "", fmt.Errorf("failed to decode credentials file: %w", err)
		}
		a.AccountCredentials = *adc

		if a.RequestMode == RequestModeLlama {
			return fmt.Sprintf(
				"https://%s-aiplatform.googleapis.com/v1beta1/projects/%s/locations/%s/endpoints/openapi/chat/completions",
				region,
				adc.ProjectID,
				region,
			), nil
		}

		if region == "global" {
			return fmt.Sprintf(
				"https://aiplatform.googleapis.com/v1/projects/%s/locations/global/publishers/google/models/%s:%s",
				adc.ProjectID,
				modelName,
				suffix,
			), nil
		} else {
			return fmt.Sprintf(
				"https://%s-aiplatform.googleapis.com/v1/projects/%s/locations/%s/publishers/google/models/%s:%s",
				region,
				adc.ProjectID,
				region,
				modelName,
				suffix,
			), nil
		}
	} else {
		if region == "global" {
			return fmt.Sprintf(
				"https://aiplatform.googleapis.com/v1/publishers/google/models/%s:%s?key=%s",
				modelName,
				suffix,
				info.ApiKey,
			), nil
		} else {
			return fmt.Sprintf(
				"https://%s-aiplatform.googleapis.com/v1/publishers/google/models/%s:%s?key=%s",
				region,
				modelName,
				suffix,
				info.ApiKey,
			), nil
		}
	}
}

func (a *Adaptor) GetRequestURL(info *relaycommon.RelayInfo) (string, error) {
	suffix := ""
	if a.RequestMode == RequestModeGemini {
		if model_setting.GetGeminiSettings().ThinkingAdapterEnabled {
			// 新增逻辑：处理 -thinking-<budget> 格式
			if strings.Contains(info.UpstreamModelName, "-thinking-") {
				parts := strings.Split(info.UpstreamModelName, "-thinking-")
				info.UpstreamModelName = parts[0]
			} else if strings.HasSuffix(info.UpstreamModelName, "-thinking") { // 旧的适配
				info.UpstreamModelName = strings.TrimSuffix(info.UpstreamModelName, "-thinking")
			} else if strings.HasSuffix(info.UpstreamModelName, "-nothinking") {
				info.UpstreamModelName = strings.TrimSuffix(info.UpstreamModelName, "-nothinking")
			}
		}

		if info.IsStream {
			suffix = "streamGenerateContent?alt=sse"
		} else {
			suffix = "generateContent"
		}

		if strings.HasPrefix(info.UpstreamModelName, "imagen") {
			suffix = "predict"
		}
		return a.getRequestUrl(info, info.UpstreamModelName, suffix)
	} else if a.RequestMode == RequestModeClaude {
		if info.IsStream {
			suffix = "streamRawPredict?alt=sse"
		} else {
			suffix = "rawPredict"
		}
		model := info.UpstreamModelName
		if v, ok := claudeModelMap[info.UpstreamModelName]; ok {
			model = v
		}
		return a.getRequestUrl(info, model, suffix)
	} else if a.RequestMode == RequestModeLlama {
		return a.getRequestUrl(info, "", "")
	}
	return "", errors.New("unsupported request mode")
}

func (a *Adaptor) SetupRequestHeader(c *gin.Context, req *http.Header, info *relaycommon.RelayInfo) error {
	channel.SetupApiRequestHeader(info, c, req)
	if info.ChannelOtherSettings.VertexKeyType != dto.VertexKeyTypeAPIKey {
		accessToken, err := getAccessToken(a, info)
		if err != nil {
			return err
		}
		req.Set("Authorization", "Bearer "+accessToken)
	}
<<<<<<< HEAD
	req.Set("Authorization", "Bearer "+accessToken)
	req.Set("x-goog-user-project", a.AccountCredentials.ProjectID)
=======
>>>>>>> 406a3e4d
	return nil
}

func (a *Adaptor) ConvertOpenAIRequest(c *gin.Context, info *relaycommon.RelayInfo, request *dto.GeneralOpenAIRequest) (any, error) {
	if request == nil {
		return nil, errors.New("request is nil")
	}
	if a.RequestMode == RequestModeGemini && strings.HasPrefix(info.UpstreamModelName, "imagen") {
		prompt := ""
		for _, m := range request.Messages {
			if m.Role == "user" {
				prompt = m.StringContent()
				if prompt != "" {
					break
				}
			}
		}
		if prompt == "" {
			if p, ok := request.Prompt.(string); ok {
				prompt = p
			}
		}
		if prompt == "" {
			return nil, errors.New("prompt is required for image generation")
		}

		imgReq := dto.ImageRequest{
			Model:  request.Model,
			Prompt: prompt,
			N:      1,
			Size:   "1024x1024",
		}
		if request.N > 0 {
			imgReq.N = uint(request.N)
		}
		if request.Size != "" {
			imgReq.Size = request.Size
		}
		if len(request.ExtraBody) > 0 {
			var extra map[string]any
			if err := json.Unmarshal(request.ExtraBody, &extra); err == nil {
				if n, ok := extra["n"].(float64); ok && n > 0 {
					imgReq.N = uint(n)
				}
				if size, ok := extra["size"].(string); ok {
					imgReq.Size = size
				}
				// accept aspectRatio in extra body (top-level or under parameters)
				if ar, ok := extra["aspectRatio"].(string); ok && ar != "" {
					imgReq.Size = ar
				}
				if params, ok := extra["parameters"].(map[string]any); ok {
					if ar, ok := params["aspectRatio"].(string); ok && ar != "" {
						imgReq.Size = ar
					}
				}
			}
		}
		c.Set("request_model", request.Model)
		return a.ConvertImageRequest(c, info, imgReq)
	}
	if a.RequestMode == RequestModeClaude {
		claudeReq, err := claude.RequestOpenAI2ClaudeMessage(c, *request)
		if err != nil {
			return nil, err
		}
		vertexClaudeReq := copyRequest(claudeReq, anthropicVersion)
		c.Set("request_model", claudeReq.Model)
		info.UpstreamModelName = claudeReq.Model
		return vertexClaudeReq, nil
	} else if a.RequestMode == RequestModeGemini {
		geminiRequest, err := gemini.CovertGemini2OpenAI(c, *request, info)
		if err != nil {
			return nil, err
		}
		c.Set("request_model", request.Model)
		return geminiRequest, nil
	} else if a.RequestMode == RequestModeLlama {
		return request, nil
	}
	return nil, errors.New("unsupported request mode")
}

func (a *Adaptor) ConvertRerankRequest(c *gin.Context, relayMode int, request dto.RerankRequest) (any, error) {
	return nil, nil
}

func (a *Adaptor) ConvertEmbeddingRequest(c *gin.Context, info *relaycommon.RelayInfo, request dto.EmbeddingRequest) (any, error) {
	//TODO implement me
	return nil, errors.New("not implemented")
}

func (a *Adaptor) ConvertOpenAIResponsesRequest(c *gin.Context, info *relaycommon.RelayInfo, request dto.OpenAIResponsesRequest) (any, error) {
	// TODO implement me
	return nil, errors.New("not implemented")
}

func (a *Adaptor) DoRequest(c *gin.Context, info *relaycommon.RelayInfo, requestBody io.Reader) (any, error) {
	return channel.DoApiRequest(a, c, info, requestBody)
}

func (a *Adaptor) DoResponse(c *gin.Context, resp *http.Response, info *relaycommon.RelayInfo) (usage any, err *types.NewAPIError) {
	if info.IsStream {
		switch a.RequestMode {
		case RequestModeClaude:
			return claude.ClaudeStreamHandler(c, resp, info, claude.RequestModeMessage)
		case RequestModeGemini:
			if info.RelayMode == constant.RelayModeGemini {
				return gemini.GeminiTextGenerationStreamHandler(c, info, resp)
			} else {
				return gemini.GeminiChatStreamHandler(c, info, resp)
			}
		case RequestModeLlama:
			return openai.OaiStreamHandler(c, info, resp)
		}
	} else {
		switch a.RequestMode {
		case RequestModeClaude:
			return claude.ClaudeHandler(c, resp, info, claude.RequestModeMessage)
		case RequestModeGemini:
			if info.RelayMode == constant.RelayModeGemini {
				return gemini.GeminiTextGenerationHandler(c, info, resp)
			} else {
				if strings.HasPrefix(info.UpstreamModelName, "imagen") {
					return gemini.GeminiImageHandler(c, info, resp)
				}
				return gemini.GeminiChatHandler(c, info, resp)
			}
		case RequestModeLlama:
			return openai.OpenaiHandler(c, info, resp)
		}
	}
	return
}

func (a *Adaptor) GetModelList() []string {
	var modelList []string
	for i, s := range ModelList {
		modelList = append(modelList, s)
		ModelList[i] = s
	}
	for i, s := range claude.ModelList {
		modelList = append(modelList, s)
		claude.ModelList[i] = s
	}
	for i, s := range gemini.ModelList {
		modelList = append(modelList, s)
		gemini.ModelList[i] = s
	}
	return modelList
}

func (a *Adaptor) GetChannelName() string {
	return ChannelName
}<|MERGE_RESOLUTION|>--- conflicted
+++ resolved
@@ -187,11 +187,9 @@
 		}
 		req.Set("Authorization", "Bearer "+accessToken)
 	}
-<<<<<<< HEAD
-	req.Set("Authorization", "Bearer "+accessToken)
-	req.Set("x-goog-user-project", a.AccountCredentials.ProjectID)
-=======
->>>>>>> 406a3e4d
+  if a.AccountCredentials.ProjectID != "" {
+		req.Set("x-goog-user-project", a.AccountCredentials.ProjectID)
+	}
 	return nil
 }
 
