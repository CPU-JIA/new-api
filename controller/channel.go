--- conflicted
+++ resolved
@@ -392,7 +392,6 @@
 		})
 		return
 	}
-<<<<<<< HEAD
 	if addChannelRequest.Channel == nil || addChannelRequest.Channel.Key == "" {
 		c.JSON(http.StatusOK, gin.H{
 			"success": false,
@@ -411,14 +410,8 @@
 			return
 		}
 	}
-	if addChannelRequest.Channel.Type == common.ChannelTypeVertexAi {
+	if addChannelRequest.Channel.Type == constant.ChannelTypeVertexAi {
 		if addChannelRequest.Channel.Other == "" {
-=======
-	channel.CreatedTime = common.GetTimestamp()
-	keys := strings.Split(channel.Key, "\n")
-	if channel.Type == constant.ChannelTypeVertexAi {
-		if channel.Other == "" {
->>>>>>> 8073cbd9
 			c.JSON(http.StatusOK, gin.H{
 				"success": false,
 				"message": "部署地区不能为空",
